import copy
import multiprocessing as mp
import traceback
import typing as ty
from abc import abstractmethod
from collections.abc import Callable, Iterable

import numpy as np
import torch
from torch import nn
from torch.cuda.amp import GradScaler
from torch.optim import Optimizer
from torch.utils.data import DataLoader

import ablator.utils.base as butils
from ablator.main.configs import ModelConfig, RunConfig, TrainConfig
from ablator.main.model.main import EvaluationError, ModelBase, TrainPlateauError
from ablator.modules.metrics.main import LossDivergedError, TrainMetrics
from ablator.modules.optimizer import OptimizerConfig
from ablator.modules.scheduler import Scheduler, SchedulerConfig


class ModelWrapper(ModelBase):
    """
    A wrapper around model_class that removes training boiler-plate code, with over-writable functions
    with support for custom use-cases.

    Attributes
    ----------
    model_class: torch.nn.Module
        The model class to wrap.
    model: torch.nn.Module
        The model created from the model class or checkpoint
    optimizer: Optimizer
        The optimizer created from the optimizer config or checkpoint
    scaler: GradScaler
        The scaler created from the scaler config or checkpoint
    scheduler: Scheduler
        The scheduler created from the scheduler config or checkpoint
    """

    def __init__(
        self,
        model_class: type[nn.Module],
    ):
        """
        Initializes the model wrapper.

        Parameters
        ----------
        model_class: torch.nn.Module
            The model class to wrap.
        """
        super().__init__(
            model_class=model_class,
        )
        # Will be loaded or created from checkpoint
        self.model: nn.Module
        self.optimizer: Optimizer
        self.scaler: GradScaler
        self.scheduler: Scheduler | None

    @property
    def train_config(self) -> TrainConfig:
        return self.run_config.train_config

    @property
    def model_config(self) -> ModelConfig:
        return self.run_config.model_config

    def create_model(
        self,
        save_dict: dict[str, ty.Any] | None = None,
        strict_load: bool = True,
    ) -> None:
        """
        Creates the model, optimizer, scheduler and scaler from the save dict or from config.

        Parameters
        ----------
        save_dict: dict[str, ty.Any]
            The save dict to load from.
        strict_load: bool
            Whether to load the model strictly or not.
        """
        save_dict = {} if save_dict is None else save_dict
        scheduler_state = save_dict["scheduler"] if "scheduler" in save_dict else None
        optimizer_state = save_dict["optimizer"] if "optimizer" in save_dict else None
        scaler_state = save_dict["scaler"] if "scaler" in save_dict else None

        model_class = self.model_class
        model: nn.Module
        if (model_config := self.model_config) is not None:
            model = model_class(model_config) # type: ignore
        else:
            # Support of decleartive paradigm without model over-writing
            model = model_class()

        if "model" in save_dict:
            model.load_state_dict(save_dict["model"], strict=strict_load)
        elif self.train_config.rand_weights_init:
            model.apply(butils.init_weights)

        model = model.to(self.device)
        optimizer = self.create_optimizer(
            model=model,
            optimizer_config=self.train_config.optimizer_config,
            optimizer_state=optimizer_state,
        )
        scheduler = self.create_scheduler(
            model=model,
            optimizer=optimizer,
            scheduler_config=self.train_config.scheduler_config,
            scheduler_state=scheduler_state,
        )
        scaler = self.create_scaler(scaler_state=scaler_state)
        self.model = model
        self.optimizer = optimizer
        self.scaler = scaler
        self.scheduler = scheduler

    def create_scheduler(
        self,
        model: nn.Module,
        optimizer: Optimizer,
        scheduler_config: SchedulerConfig | None = None,
        scheduler_state: dict | None = None,
    ) -> Scheduler | None:
        """
        Creates the scheduler from the saved state or from config.

        Parameters
        ----------
        model: nn.Module
            The model to create the scheduler for.
        optimizer: Optimizer
            The optimizer to create the scheduler for.
        scheduler_config: SchedulerConfig
            The scheduler config to create the scheduler from.
        scheduler_state: dict[str, ty.Any]
            The scheduler state to load the scheduler from.

        Returns
        -------
        scheduler: Scheduler
            The scheduler.
        """
        scheduler: ty.Optional[Scheduler] = None
        if scheduler_config is not None:
            scheduler = scheduler_config.make_scheduler(model, optimizer)

        if scheduler_state is not None:
            if scheduler is None:
                self.logger.warn(
                    "Supplied `scheduler_state` without `scheduler_config`. Ignoring scheduler."
                )
                return None
            scheduler.load_state_dict(scheduler_state)
        return scheduler

    def create_optimizer(
        self,
        model: nn.Module,
        optimizer_config: OptimizerConfig | None = None,
        optimizer_state: dict[str, ty.Any] | None = None,
    ) -> Optimizer:
        """
        Creates the optimizer from the saved state or from config.

        Parameters
        ----------
        model: nn.Module
            The model to create the optimizer for.
        optimizer_config: OptimizerConfig
            The optimizer config to create the optimizer from.
        optimizer_state: dict[str, ty.Any]
            The optimizer state to load the optimizer from.

        Returns
        -------
        optimizer: Optimizer
            The optimizer.
        """
        optimizer: Optimizer

        if optimizer_config is not None:
            optimizer = optimizer_config.make_optimizer(model)

        if optimizer_state is not None and optimizer is not None:
            # NOTE: because https://github.com/pytorch/pytorch/issues/80809
            # TODO any good fix  for this yet?
            for k in optimizer_state["state"].keys():
                if "step" in optimizer_state["state"][k] and isinstance(
                    optimizer_state["state"][k]["step"], torch.Tensor
                ):
                    optimizer_state["state"][k]["step"] = optimizer_state["state"][k][
                        "step"
                    ].cpu()

            optimizer.load_state_dict(optimizer_state)
        elif optimizer_state is not None:
            self.logger.warn(
                "Supplied `optimizer_state` without `optimizer_config`. Ignoring optimizer."
            )

        return optimizer

    def create_scaler(self, scaler_state: ty.Optional[dict] = None) -> GradScaler:
        """
        Creates the scaler from the saved state or from config.

        Parameters
        ----------
        scaler_state: dict[str, ty.Any]
            The scaler state to load the scaler from.

        Returns
        -------
        scaler: GradScaler
            The scaler.
        """
        scaler = GradScaler(enabled=self.run_config.amp)
        if scaler_state:
            scaler.load_state_dict(scaler_state)
        return scaler

    def reset_optimizer_scheduler(self):
        """
        Resets the optimizer and scheduler by recreating them.

        """
        optimizer_config = self.train_config.optimizer_config
        scheduler_config = self.train_config.scheduler_config
        optimizer = self.create_optimizer(
            model=self.model,
            optimizer_config=optimizer_config,
        )
        scheduler = self.create_scheduler(
            model=self.model,
            optimizer=optimizer,
            scheduler_config=scheduler_config,
        )
        self.optimizer = optimizer
        self.scheduler = scheduler

    def load_checkpoint(
        self, save_dict: dict[str, ty.Any], model_only: bool = False
    ) -> None:
        """
        Loads the checkpoint from the save dict.

        Parameters
        ----------
        save_dict: dict[str, ty.Any]
            The save dict to load the checkpoint from.
        model_only: bool
            Whether to load only the model or include scheduler, optimizer and scaler.


        Notes
        -----
        This method is the implementation of the abstract method in the base class.
        """
        if model_only:
            del save_dict["scheduler"]
            del save_dict["optimizer"]
            del save_dict["scaler"]

        self.create_model(
            save_dict,
            strict_load=True,
        )

    def to_device(self, data: Iterable, device=None) -> Iterable:
        """
        Moves the data to the specified device.

        Parameters
        ----------
        data: Iterable
            The data to move to the device.
        device: ty.Optional[ty.Union[torch.device, str]]
            The device to move the data to. If ``None``, the device specified in the config is used.

        Returns
        -------
        data: Iterable
            The data on the device.

        """
        if device is None:
            device = self.device
        return butils.iter_to_device(data, device)

    def model_step(
        self, model: nn.Module, batch: Iterable
    ) -> tuple[dict[str, torch.Tensor] | None, torch.Tensor | None]:
        """
        A single inference step for the model.

        Parameters
        ----------
        model: nn.Module
            The model to train.
        batch: Iterable
            The batch of input data to pass through the model,it could be a list, dict or a single tensor.

        Returns
        -------
        out: dict[str, torch.Tensor] | None
            The output of the model,contains current predictions and loss of the model
        """
        batch = self.to_device(batch)
        with self.autocast:
            if isinstance(batch, list):
                out = model(*batch)
            elif isinstance(batch, dict):
                out = model(**batch)
            else:
                out = model(batch)

        return out

    @ty.final
    def _update_learning_rate(self):
        self.learning_rate = butils.get_lr(self.optimizer)
        return self.learning_rate

    @ty.final
    def _inc_iter(self):
        self.current_iteration += 1

    def _is_step(self, step_interval):
        return (
            step_interval > 0
            and self.current_iteration > 0
            and self.current_iteration % step_interval == 0
        )

    def _train_evaluation_step(self, smoke_test=False):
        is_best = False
        val_loss = None
        if self.val_dataloader is not None:
            metrics = self._validation_loop(
                model=self.model,
                dataloader=self.val_dataloader,
                tag="val",
                metrics=self.metrics,
                subsample=self.run_config.eval_subsample,
                smoke_test=smoke_test,
            )
            val_loss = metrics["val_loss"] if "val_loss" in metrics else None
        if val_loss is not None:
            # Use val loss for scheduling or finding best checkpoint

            is_best = val_loss < self.best_loss

            if is_best or self.best_loss == 0:
                self.best_iteration = self.current_iteration
                self.best_loss = val_loss

            divergence_step = (
                self.current_iteration > self.epoch_len * self.run_config.warm_up_epochs
            )
            is_diverged = val_loss / self.best_loss > self.run_config.divergence_factor

            if is_diverged and divergence_step:
                raise LossDivergedError(
                    f"Val loss {val_loss:.4e} has diverged by"
                    f"a factor of {self.run_config.divergence_factor} to "
                    f"best loss {self.best_loss:.4e}"
                )

        if (
            self.scheduler is not None
            and hasattr(self.train_config.scheduler_config, "step_when")
            and self.train_config.scheduler_config.step_when == "val"
        ):
            if val_loss is None:
                raise EvaluationError(
                    f"A validation dataset is rquired with {self.scheduler.__name__} scheduler"
                )
            self.scheduler.step(val_loss)

        self._checkpoint()
        if is_best:
            self._checkpoint(is_best=True)

        # Early stopping
        early_stopping_iter = self.run_config.early_stopping_iter

        if (
            early_stopping_iter is not None
            and (self.current_iteration - self.best_iteration) > early_stopping_iter
        ):
            raise TrainPlateauError(
                f"Early stopping, no improvement for {early_stopping_iter} iterations."
            )

    def _model_step(
        self, model: nn.Module, batch: Iterable
    ) -> tuple[dict[str, torch.Tensor] | None, torch.Tensor | None]:
        out = self.model_step(model=model, batch=batch)

        try:
            outputs, loss = out
            assert isinstance(outputs, (dict, type(None))) and isinstance(
                loss, (torch.Tensor, type(None))
            )
            if outputs is not None:
                for k, v in outputs.items():
                    assert isinstance(k, str) and isinstance(v, torch.Tensor)
        except Exception as exc:
            raise RuntimeError(
                "Model should return outputs: dict[str, torch.Tensor] | None, loss: torch.Tensor | None."
            ) from exc
        return outputs, loss

    @ty.final
    def train_step(
        self, batch: Iterable
    ) -> tuple[dict[str, torch.Tensor] | None, dict[str, ty.Any]]:
        """
        A single step for training.
        It also updates learning rate with scheduler.

        Parameters
        ----------
        batch: Iterable
            The batch of input data to pass through the model,it could be a list, dict or a single tensor.

        Returns
        -------
        outputs: dict[str, torch.Tensor] | None
            The output of the model.
        train_metrics: dict[str, ty.Any]
            The training metrics.
        """
        model = self.model
        optimizer = self.optimizer
        scaler = self.scaler
        scheduler = self.scheduler
        # Ensure no left-over grads are in the model's parameters from custom evaluation or what-not
        optimizer.zero_grad()
        outputs, loss = self._model_step(model=model, batch=batch)

        loss_value = self.apply_loss(model, loss, optimizer, scaler, scheduler)
        aux_metrics = None
        if outputs is not None:
            aux_metrics = self.aux_metrics(outputs)
        if (
            scheduler is not None
            and getattr(scheduler, "step_when", None) == "epoch"
            and self._is_step(self.epoch_len)
        ):
            scheduler.step()  # type: ignore
        self._inc_iter()
        self._update_learning_rate()

        train_metrics = {}
        if loss is not None:
            train_metrics["loss"] = loss_value
        if aux_metrics is not None:
            assert (
                "loss" not in aux_metrics
            ), "Can not return key `loss` from `aux_metrics`"
            train_metrics.update(aux_metrics)
        return outputs, train_metrics

    def log_step(self):
        """
        A single step for logging.

        Notes
        -----
        This method is update the logger with the current metrics and log a status message.
        """
        self.logger.update(self.metrics)
        msg = self.status_message()
        verbose = self.verbose == "console"
        self.logger.info(msg, verbose=verbose)

    @ty.final
    def mock_train(
        self,
        run_config: ty.Optional[RunConfig] = None,
        run_async=True,
        block: bool = True,
    ) -> mp.Process | TrainMetrics:
        """
        Mock train the model as a smoke test

        Parameters
        ----------
        run_config: RunConfig
            The run config to use for the mock train.
        run_async: bool
            Whether to run the mock train in a separate process.
        block: bool
            Whether to block the current process until the mock train is finished.

        Returns
        -------
        p: mp.Process
            The process running the mock train.
        metrics: TrainMetrics
            The metrics from the mock train.
        """
        mock_model = copy.deepcopy(self)

        if run_config is None:
            run_config = mock_model.run_config
        if run_async:
            p = mp.Process(target=mock_model.train, args=(run_config, True))
            p.start()
            if block:
                p.join()
            return p
        return mock_model.train(run_config=run_config, smoke_test=True)

    def update_status(self):
        """
        Update the metrics with current training stats, and then all metrics (static and moving average) will be set as description for the ``tqdm`` progress.
        """
        self.metrics.update_static_metrics(self.train_stats)
        if self.verbose != "tqdm":
            return
        rate = self.train_tqdm.format_dict["rate"]
        time_remaining = "??"
        if rate is not None and isinstance(rate, (int, float)):
            time_remaining = self.train_tqdm.format_interval(
                (self.total_steps - self.current_iteration) / rate
            )
        msg = self.status_message()
        self.train_tqdm.set_description(msg)
        self.train_tqdm.set_postfix_str(f"Remaining: {time_remaining}")
        self.train_tqdm.update(1)

    def status_message(self) -> str:
        """
        Return a string generated from dictinoary of current metrics,including all the static metrics and moving average metrics.

        Returns
        -------
        str
            The status message.
        """
        # must return current epoch, iter, losses and metrics
        return " ".join([f"{k}: {v}" for k, v in self.metrics.to_dict().items()])

    def log(self):
        """
        Log if the current iteration is a logging step. It also evaluate training metrics for logging.
        """
        # Log step
        if self._is_step(self.log_itr):
            self.metrics.evaluate("train", reset=False)
            self.log_step()

    @ty.final
    def eval(self, smoke_test=False):
        """
        Evaluate the model then update scheduler and save checkpoint if the current iteration is an evaluation step.
        It also check if it is early stopping (check Model Configuration module for more details).
        """
        # Evaluation step
        if self._is_step(self.eval_itr):
            try:
                self._train_evaluation_step(smoke_test=smoke_test)
            except (LossDivergedError, TrainPlateauError) as e:
                error = traceback.format_exc()
                self.logger.error(error)
                raise e
            finally:
                eval_step = (
                    self.current_iteration
                    if self.eval_itr == 0
                    else self.current_iteration // self.eval_itr
                )
                msg = self.status_message()
                self.logger.info(f"Evaluation Step [{eval_step}] {msg}", verbose=False)

    @property
    def total_steps(self):
        """
        The total number of steps for training.
        """
        return self.epoch_len * self.epochs

    def train_loop(self, smoke_test=False):
        """
        Train the model in many steps, evaluate the model and log the metrics for each iteration.
        metrics including static metrics like learning rate, along with validation and training metrics like loss and mean.

        Parameters
        ----------
        smoke_test: bool
            Whether to run a smoke test.
        """
        train_dataloader = self.train_dataloader
        generator = iter(train_dataloader)

        for i in range(self.current_iteration, self.total_steps):
            self.model.train()
            try:
                batch = next(generator)
            except StopIteration:
                # restart the generator if the previous generator is exhausted.
                generator = iter(train_dataloader)
                batch = next(generator)
                self.metrics.reset("train")
                self.train_tqdm.reset()
            outputs, train_metrics = self.train_step(batch)
            if outputs is not None:
                self.metrics.append_batch(**outputs, tag="train")
            self.metrics.update_ma_metrics(train_metrics, tag="train")

            if "loss" in train_metrics and not np.isfinite(train_metrics["loss"]):
                msg = f"Loss Diverged. Terminating. loss: {train_metrics['loss']}"
                self.logger.error(msg)
                raise LossDivergedError(msg)

            if not smoke_test:
                self.update_status()
                self.log()
                self.eval()

            if smoke_test and i > self.epoch_len * 0.01:
                self.eval(smoke_test=True)
                break
        return self.metrics

    @ty.final
    def train(
        self,
        run_config: RunConfig,
        smoke_test: bool = False,
        debug: bool = False,
        resume: bool = False,
    ) -> TrainMetrics:
<<<<<<< HEAD
        """
        Initialize states and train the model.
        When keyboard interrupts, saves a checkpoint

        Parameters
        ----------
        run_config: RunConfig
            The run config to use for training.
        smoke_test: bool
            Whether to run a smoke test.
        debug: bool
            Whether to run in debug mode.

        Returns
        -------
        TrainMetrics
            The metrics from the training.
        """
        self._init_state(run_config=run_config, smoke_test=smoke_test, debug=debug)
=======
        self._init_state(
            run_config=run_config, smoke_test=smoke_test, debug=debug, resume=resume
        )
>>>>>>> 591b853a

        try:
            return self.train_loop(smoke_test)
        except KeyboardInterrupt:
            self._checkpoint()

        return self.metrics

    @ty.final
    def evaluate(
        self,
        run_config: RunConfig,
    ):
        """
        Evaluate the model after training on the test and validation sets.

        Parameters
        ----------
        run_config: RunConfig
            The run config to use for evaluation.
        """
        self._init_state(run_config, resume=True)
        self.logger.info(f"Evaluating {self.current_checkpoint}")

        # TODO make new metrics
        msg = self.metrics.to_dict()
        self.logger.info(f"Current metrics: {msg}")
        metrics = {}
        for loader, tag in zip(
            [self.test_dataloader, self.val_dataloader], ["test", "val"]
        ):
            if loader is not None:
                # NOTE we set max memory limit and let it crash because we do not want
                # inaccurate metrics calculation. Possibly smarter ways to go about it.
                eval_metrics = TrainMetrics(
                    batch_limit=len(loader) + 1,
                    memory_limit=int(1e9),
                    moving_average_limit=len(loader),
                    evaluation_functions=self.evaluation_functions(),
                    tags=[tag],
                    moving_aux_metrics=["loss"] + getattr(self, "aux_metric_names", []),
                )
                self._validation_loop(
                    model=self.model,
                    dataloader=loader,
                    tag=tag,  # type: ignore
                    metrics=eval_metrics,
                    subsample=1,
                )
                metrics[tag] = eval_metrics
                msg = self.metrics.to_dict()
                self.logger.info(f"Evaluation: {msg}")
        return metrics

    def apply_loss(
        self,
        model: nn.Module,
        loss: torch.Tensor | None,
        optimizer: Optimizer,
        scaler: torch.cuda.amp.GradScaler,
        scheduler: ty.Optional[Scheduler],
    ) -> float | None:
        """
        Calculate the loss and apply the gradients, call ``optimizer.step()`` and ``scheduler.step()``.

        Parameters
        ----------
        model: nn.Module
            The model to apply the loss to.
        loss: torch.Tensor | None
            The loss to apply.
        optimizer: Optimizer
            The optimizer to step.
        scaler: torch.cuda.amp.GradScaler
            The scaler to use for mixed precision training.
        scheduler: ty.Optional[Scheduler]
            The scheduler to step.

        Returns
        -------
        float | None
            The loss value.
        """
        if loss is not None:
            loss = torch.mean(loss)
            if self.amp:
                scaler.scale(loss).backward()
            else:
                loss.backward()
            loss_value = loss.item()
        else:
            loss_value = None

        if self.amp:
            scaler.unscale_(optimizer)
            torch.nn.utils.clip_grad_norm_(model.parameters(), 2)
            scaler.step(optimizer)
            scaler.update()
        else:
            optimizer.step()
        optimizer.zero_grad()

        if scheduler is not None and getattr(scheduler, "step_when", None) == "train":
            scheduler.step()  # type: ignore
        return loss_value

    @torch.no_grad()
    def _validation_loop(
        self,
        model: nn.Module,
        dataloader: DataLoader,
        metrics: TrainMetrics,
        tag: ty.Literal["train", "test", "val"],
        subsample: float = 1.0,
        smoke_test: bool = False,
    ) -> dict[str, float]:
        was_training = model.training
        model.eval()
        if (batch_lim := metrics.__batch_limit__) < len(dataloader):
            self.logger.warn(
                f"Metrics batch-limit {batch_lim} is smaller than "
                f"the validation dataloader length {len(dataloader)}. "
                "Consider increasing `metrics_n_batches`."
            )
        metrics_dict = self.validation_loop(
            model, dataloader, metrics, tag, subsample, smoke_test
        )
        if was_training:
            model.train()
        return metrics_dict

    def validation_loop(
        self,
        model: nn.Module,
        dataloader: DataLoader,
        metrics: TrainMetrics,
        tag: ty.Literal["train", "test", "val"],
        subsample: float = 1.0,
        smoke_test: bool = False,
    ) -> dict[str, float]:
        """
        Validate the model on data in dataloader (which can either be val dataloader - so tag is ``val``, or test dataloader - so tag is ``test``)

        Parameters
        ----------
        model: nn.Module
            The model to validate.
        dataloader: DataLoader
            The dataloader to use for validation.
        metrics: TrainMetrics
            The metrics to use for validation.
        tag: ty.Literal["train", "test", "val"]
            The tag to use for validation. Also see ``TrainMetrics`` for details.
        subsample: float
            The fraction of the dataloader to use for validation.
        smoke_test: bool
            Whether to execute this function as a smoke test. If ``True``, only one iteration will be performed, which is useful for quickly checking if the code runs without errors. Default is ``False``.

        Returns
        -------
        dict[str, float]
            The metrics from the validation.
        """
        cutoff_itr = len(dataloader) * subsample
        for i, batch in enumerate(dataloader):
            with torch.no_grad():
                outputs, loss = self._model_step(model=model, batch=batch)
                val_metrics = {}
                if outputs is not None:
                    aux_metrics = self.aux_metrics(outputs)
                    metrics.append_batch(tag=tag, **outputs)
                    if aux_metrics is not None:
                        assert (
                            "loss" not in aux_metrics
                        ), "Invalid return key `loss` from `aux_metrics`"
                        val_metrics.update(aux_metrics)
                if loss is not None:
                    val_metrics["loss"] = torch.mean(loss).item()

                metrics.update_ma_metrics(val_metrics, tag=tag)
                if i > cutoff_itr or smoke_test:
                    break
        metrics.evaluate(tag)
        metrics_dict = {
            k: v for k, v in metrics.to_dict().items() if k.startswith(f"{tag}_")
        }
        return metrics_dict

    @abstractmethod
    def make_dataloader_train(self, run_config: RunConfig) -> DataLoader:
        """
        Function to make the training dataloader.

        Parameters
        ----------
        run_config: RunConfig
            The run configuration.

        Returns
        -------
        DataLoader
            The training dataloader.
        """
        pass

    def evaluation_functions(self) -> dict[str, Callable] | None:
        """
        Returns
        -------
        dict[str, Callable]
            The evaluation functions to use.Also see ``TrainMetrics`` for details.
        """

        return None

    # Functions that can be optionally over-written.
    def make_dataloader_test(self, run_config: RunConfig) -> DataLoader | None:
        """
        Function to make the test dataloader.

        Parameters
        ----------
        run_config: RunConfig
            The run configuration.

        Returns
        -------
        DataLoader | None
            The test dataloader.
        """
        pass

    def make_dataloader_val(self, run_config: RunConfig) -> DataLoader | None:
        """
        Function to make the validation dataloader.

        Parameters
        ----------
        run_config: RunConfig
            The run configuration.

        Returns
        -------
        DataLoader | None
            The validation dataloader.
        """
        pass

    def custom_evaluation(
        self, model: nn.Module, dataloader: Iterable
    ) -> ty.Optional[dict[str, ty.Any]]:
        pass

    def aux_metrics(
        self, output_dict: dict[str, torch.Tensor] | None
    ) -> ty.Optional[dict[str, ty.Any]]:
        """
        Auxiliary metrics to be computed during training.

        Parameters
        ----------
        output_dict: dict[str, torch.Tensor] | None
            The output dictionary from the model.

        Returns
        -------
        ty.Optional[dict[str, ty.Any]]
            The auxiliary metrics.

        Notes
        -----
        Auxiliary metrics are computed during training and are used for ``moving_aux_metrics`` in ``TrainMetrics``.
        Check ``TrainMetrics`` for more details.
        """
        pass

    def config_parser(self, run_config: RunConfig):
        """
        Used to initialize Derived properties
        """
        return run_config

    def make_dataloaders(self, run_config: RunConfig) -> None:
        """
        This function is done post-initialization because otherwise the
        dataloaders are pickled with the object when running distributed.
        """
        self.train_dataloader = self.make_dataloader_train(run_config)
        self.val_dataloader = self.make_dataloader_val(run_config)
        self.test_dataloader = self.make_dataloader_test(run_config)

    def checkpoint(self, is_best=False):
        """
        Save a checkpoint of the model.It will use the class name of the model as the filename.


        Parameters
        ----------
        is_best: bool
            Whether this is the best model so far.
        """
        self.logger.checkpoint(
            self.current_state,
            self.model.__class__.__name__,
            is_best=is_best,
            itr=self.current_iteration,
        )

    def save_dict(self) -> dict[str, ty.Any]:
        """
        Save the current state of the trainer, including  model parameters, and current states of the optimizer, the scaler, and the scheduler

        Returns
        -------
        dict[str, ty.Any]
            The current state of the trainer.
        """
        model_state_dict = self.model.state_dict()

        optimizer_state_dict = None
        if self.optimizer is not None:
            optimizer_state_dict = self.optimizer.state_dict()

        scheduler_state_dict = None
        if self.scheduler is not None:
            scheduler_state_dict = self.scheduler.state_dict()

        scaler_state_dict = None
        if self.scaler is not None:
            scaler_state_dict = self.scaler.state_dict()

        return {
            "model": model_state_dict,
            "optimizer": optimizer_state_dict,
            "scheduler": scheduler_state_dict,
            "scaler": scaler_state_dict,
        }<|MERGE_RESOLUTION|>--- conflicted
+++ resolved
@@ -638,7 +638,6 @@
         debug: bool = False,
         resume: bool = False,
     ) -> TrainMetrics:
-<<<<<<< HEAD
         """
         Initialize states and train the model.
         When keyboard interrupts, saves a checkpoint
@@ -657,12 +656,9 @@
         TrainMetrics
             The metrics from the training.
         """
-        self._init_state(run_config=run_config, smoke_test=smoke_test, debug=debug)
-=======
         self._init_state(
             run_config=run_config, smoke_test=smoke_test, debug=debug, resume=resume
         )
->>>>>>> 591b853a
 
         try:
             return self.train_loop(smoke_test)
